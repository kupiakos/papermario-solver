use arrayvec::ArrayVec;
use serde::Serialize;
use std::collections::VecDeque;
use wasm_bindgen::prelude::*;

#[cfg(debug_assertions)]
use web_sys::console;

type Result<T> = std::result::Result<T, JsValue>;

#[cfg(feature = "wee_alloc")]
#[global_allocator]
static ALLOC: wee_alloc::WeeAlloc = wee_alloc::WeeAlloc::INIT;

/// The data contained in a ring.
/// It's organized where each index is a subring, from inner to outer.
/// The 12 lower bits of each element is set if there is an enemy at that angle.
/// The lowest bit is angle 0, and it goes clockwise from there.
type Ring = [u16; 4];
const NUM_RINGS: u16 = 4;
const NUM_ANGLES: u16 = 12;
const MAX_TURNS: u16 = 4;

/// A Rust version of a RingMovement.
#[derive(Serialize)]
#[serde(tag = "type", rename_all = "camelCase")]
pub enum RingMovement {
    Ring {
        r: u16,
        amount: i16,
        clockwise: bool,
    },
    Row {
        th: u16,
        amount: i16,
        outward: bool,
    },
}

/// Represents a solution to the problem.
#[derive(Serialize)]
#[serde(tag = "type", rename_all = "camelCase")]
pub struct Solution {
    pub moves: VecDeque<RingMovement>,
    pub result: Ring,
    pub jump_rows: u32,
    pub hammerable_groups: u32,
}

/// A MaskedInt allows rotation of its internal bits.
trait MaskedInt: Sized + Copy {
    const NUM_BITS: u16;
    fn new(value: u16) -> Self;
    fn value(self) -> u16;

    /// Rotate the value left by N bits.
    fn rotate_left(self, n: u16) -> Self {
        let x = self.value();
        let n = n % Self::NUM_BITS;
        let m = ((1 << n) - 1) << (Self::NUM_BITS - n);
        let y = (x & m) >> (Self::NUM_BITS - n);
        return Self::new(((x << n) | y) & ((1 << Self::NUM_BITS) - 1));
    }

    /// Rotate the value right by N bits.
    fn rotate_right(self, n: u16) -> Self {
        let x = self.value();
        let n = n % Self::NUM_BITS;
        let m = (1 << n) - 1;
        let y = (x & m) << (Self::NUM_BITS - n);
        return Self::new((x >> n) | y);
    }
}

/// The data contained in a subring, the same format as in Row, with 12 bits.
#[derive(Clone, Copy, PartialEq, Eq)]
struct Subring(pub u16);
impl MaskedInt for Subring {
    const NUM_BITS: u16 = NUM_ANGLES;

    fn new(value: u16) -> Self {
        Self(value)
    }

    fn value(self) -> u16 {
        self.0
    }
}

/// The data contained in a full row in shifting order, with 8 bits.
///
/// The lowest bit is the closest cell in an angle.
/// The next three bits are in the same angle, moving outwards.
/// Then, the fourth bit is the farthest cell in the opposite angle (same row).
/// The next three bits are in that opposite angle, moving inwards.
#[derive(Clone, Copy, PartialEq, Eq)]
struct Row(pub u16);
impl MaskedInt for Row {
    const NUM_BITS: u16 = NUM_RINGS * 2;

    fn new(value: u16) -> Self {
        Self(value)
    }

    fn value(self) -> u16 {
        self.0
    }
}

/// An iterator that "zig-zag" rotates its bits higher and higher amounts.
/// Compared to the original input, its outputs are:
/// - rotate left 1
/// - rotate right 1
/// - rotate left 2
/// - rotate right 2
/// - rotate left 3
/// - rotate right 3
/// - And so on.
///
/// This is used to iterate through the smallest movements first.
///
/// # Example
/// ```
/// let z = ZigZagBits::new(Row(0b00000010));
/// assert_eq!(z.next(), Some(Row(0b00000100)));
/// assert_eq!(z.next(), Some(Row(0b00000001)));
/// assert_eq!(z.next(), Some(Row(0b00001000)));
/// assert_eq!(z.next(), Some(Row(0b10000000)));
/// assert_eq!(z.next(), Some(Row(0b00010000)));
/// assert_eq!(z.next(), Some(Row(0b01000000)));
/// assert_eq!(z.next(), Some(Row(0b00100000)));
/// ```
struct ZigZagBits<T: MaskedInt> {
    data: T,
    amount: i16,
}

impl<T: MaskedInt> ZigZagBits<T> {
    fn new(data: T) -> Self {
        ZigZagBits { data, amount: 0 }
    }
}

impl<T: MaskedInt> Iterator for ZigZagBits<T> {
    type Item = (T, i16);
    fn next(&mut self) -> Option<Self::Item> {
        let new_amount = -self.amount + ((self.amount <= 0) as i16);
        let diff = new_amount - self.amount;

        #[cfg(debug_assertions)]
        console::log_3(
            &JsValue::from(self.amount),
            &JsValue::from(new_amount),
            &JsValue::from(diff),
        );
        self.data = if diff > 0 {
            self.data.rotate_left(diff as u16)
        } else {
            self.data.rotate_right(-diff as u16)
        };
        self.amount = new_amount;
        Some((self.data, new_amount))
    }
}

/// An iterator over all rotations for a subring, smallest first.
struct RingRotations {
    ring: Ring,
    pub r: u16,
    subring_iter: ZigZagBits<Subring>,
}

impl RingRotations {
    fn new(ring: Ring, r: u16) -> Option<Self> {
        let subring = Subring(ring[r as usize]);
        if subring.0 == 0 {
            return None;
        }
        let subring_iter = ZigZagBits::new(subring);
        Some(RingRotations {
            ring,
            r,
            subring_iter,
        })
    }
}

impl Iterator for RingRotations {
    type Item = (Ring, RingMovement);
    fn next(&mut self) -> Option<Self::Item> {
        let (subring, amount) = self.subring_iter.next()?;
        self.ring[self.r as usize] = subring.value();
        #[cfg(debug_assertions)]
        console::log_1(&JsValue::from(&format!(
            "r: {}, amount: {}, \n{:012b}\n{:012b}\n{:012b}\n{:012b}\n",
            self.r, amount, self.ring[3], self.ring[2], self.ring[1], self.ring[0]
        )));
        Some((
            self.ring,
            RingMovement::Ring {
                r: self.r,
                amount: amount.abs(),
                clockwise: amount > 0,
            },
        ))
    }
}

/// An iterator over all shifts for a row, smallest first.
struct RingShifts {
    ring: Ring,
    pub th: u16,
    row_iter: ZigZagBits<Row>,
}

impl RingShifts {
    fn new(ring: Ring, th: u16) -> Option<Self> {
        let mut row: u16 = 0;
        // Bit 0-3: th: th, r: r
        // Bit 4-7: th: th + 6, r: 7 - r
        // - Bit 0: th: th, r: 0
        // - Bit 1: th: th, r: 1
        // - Bit 2: th: th, r: 2
        // - Bit 3: th: th, r: 3
        // - Bit 4: th: th + 6, r: 3
        // - Bit 5: th: th + 6, r: 2
        // - Bit 6: th: th + 6, r: 1
        // - Bit 7: th: th + 6, r: 0
        for r in 0..4u16 {
            let subring = &ring[r as usize];
            let low = ((*subring & (1 << th)) != 0) as u16;
            let high = ((*subring & (1 << (th + 6))) != 0) as u16;
            row |= low << r;
            row |= high << (7 - r);
        }
        if row == 0 {
            return None;
        }
        let row_iter = ZigZagBits::new(Row(row));
        Some(RingShifts { ring, th, row_iter })
    }
}

impl Iterator for RingShifts {
    type Item = (Ring, RingMovement);
    fn next(&mut self) -> Option<Self::Item> {
        let (row, amount) = self.row_iter.next()?;
        let row = row.value();
        for r in 0..4 {
            let subring = &mut self.ring[r as usize];
            let low = (row & (1 << r) != 0) as u16;
            let high = (row & (1 << (7 - r)) != 0) as u16;
            let th = self.th;
            *subring = (*subring & !(1 << th)) | (low << th);
            *subring = (*subring & !(1 << (th + 6))) | (high << (th + 6));
        }
        #[cfg(debug_assertions)]
        console::log_1(&JsValue::from(&format!(
            "th: {}, amount: {}, row: {:08b}\n{:012b}\n{:012b}\n{:012b}\n{:012b}\n",
            self.th, amount, row, self.ring[3], self.ring[2], self.ring[1], self.ring[0]
        )));
        Some((
            self.ring,
            RingMovement::Row {
                th: self.th,
                amount: amount.abs(),
                outward: amount > 0,
            },
        ))
    }
}

<<<<<<< HEAD
fn iterate_movements<F: Fn(RingMovement, Ring) -> Option<Solution>>(
    ring: Ring,
    cb: F,
) -> Option<Solution> {
=======
/// Calls the given callback for each ring movement.
/// This would use an iterator, but this ended up challenging as iterators cannot return
/// references to data they contain.
fn iterate_movements<F: Fn(RingMovement, Ring) -> Option<Solution>>(ring: Ring, cb: F) -> Option<Solution> {
>>>>>>> e9667dcf
    let mut rotators: ArrayVec<[RingRotations; NUM_RINGS as usize]> = (0..NUM_RINGS)
        .filter_map(|r| RingRotations::new(ring, r))
        .collect();
    let mut shifters: ArrayVec<[RingShifts; (NUM_ANGLES / 2) as usize]> = (0..(NUM_ANGLES / 2))
        .filter_map(|th| RingShifts::new(ring, th))
        .collect();
    for n in 0..NUM_ANGLES {
        for rotator in rotators.iter_mut() {
            let (moved, movement) = rotator.next().unwrap();
            if let Some(solution) = cb(movement, moved) {
                return Some(solution);
            }
        }
        if n < NUM_RINGS * 2 {
            for shifter in shifters.iter_mut() {
                let (moved, movement) = shifter.next().unwrap();
                if let Some(solution) = cb(movement, moved) {
                    return Some(solution);
                }
            }
        }
    }
    None
}

/// Perform the actual solve of RingData.
#[wasm_bindgen(skip_typescript)]
pub fn solve(ring: JsValue) -> Result<JsValue> {
    let ring: Ring = serde_wasm_bindgen::from_value(ring)?;
    let solution = find_solution(ring, MAX_TURNS);
    Ok(match solution {
        Some(solution) => serde_wasm_bindgen::to_value(&solution)?,
        None => JsValue::null(),
    })
}

/// Find a solution with the minimum number of turns,, given a max number of turns allowed.
/// This implements an IDDFS, useful for very wide, shallow trees like this solution space.
fn find_solution(ring: Ring, max_turns: u16) -> Option<Solution> {
    for turn in 0..=max_turns {
        if let Some(solution) = find_solution_at_turn(ring, turn) {
            return Some(solution);
        }
    }
    None
}

/// Finds a solution after a given number of turns.
fn find_solution_at_turn(ring: Ring, turn: u16) -> Option<Solution> {
<<<<<<< HEAD
    if turn == 0 {
=======
    if turn == 0  {
        // Is the current ring a solution?
>>>>>>> e9667dcf
        return get_solution(ring);
    }
    // Go through each possible movement to determine if it leads to a solution.
    iterate_movements(ring, |movement, moved| {
        match find_solution_at_turn(moved, turn - 1) {
            Some(mut solution) => {
                solution.moves.push_front(movement);
                Some(solution)
            }
            None => None,
        }
    })
}

/// Gets a solution for the given ring, or None if the ring isn't a perfect solve.
fn get_solution(ring: Ring) -> Option<Solution> {
    // The number of enemies on the board.
    let enemies: u32 = ring.iter().copied().map(u16::count_ones).sum();

    // The enemies of the outer two rings, only accessible through jumps.
    // We merge the two outer rings because an enemy at any angle requires the whole angle.
    let outer = ring[2] | ring[3];
<<<<<<< HEAD
    let mut inner = (ring[0] | ring[1]) & !outer;
    inner = Subring(inner)
        .rotate_right(inner.trailing_ones() as u16)
        .value();
=======

    // The enemies of the inner two rings that can be hit by hammers.
    // We merge the two inner rings and exclude those in outer, which must be hit with jumps.
    let mut inner = (ring[0] | ring [1]) & !outer;

    // Guarantee that the lowest bit in inner is a 0, or that all 12 angles have enemies.
    // This is done to avoid an extra simulated hammer if the inner rings look like e.g.:
    // 100000000001
    inner = Subring(inner).rotate_right(inner.trailing_ones() as u16).value();

    // The number of actions is ceil(enemies / 4).
>>>>>>> e9667dcf
    let actions = enemies / 4 + ((enemies % 4 != 0) as u32);

    // The number of jumps necessary for this ring.
    let jump_rows = outer.count_ones();

    // The number of groups that can be hammered.
    let mut hammerable_groups = 0;

    // Here, we simulate hammering the inner subrings by clearing bits next to each other.
    // For an inner subrings of 101110011110, it would take 5 hits:
    //
    // Hammer 1:
    // inner:  101110011110
    // hammer: 000000000110 (0b11 << 1)
    //
    // Hammer 2:
    // inner:  101110011000
    // hammer: 000000011000 (0b11 << 3)
    //
    // Hammer 3:
    // inner:  101110000000
    // hammer: 000110000000 (0b11 << 7)
    //
    // Hammer 4:
    // inner:  101000000000
    // hammer: 011000000000 (0b11 << 9)
    //
    // Hammer 5:
    // inner:  100000000000
    // hammer:1100000000000 (0b11 << 11)
    while inner != 0 {
        // Clears the enemies in the inner subrings with a single "hammer".
        inner &= !(0b11 << inner.trailing_zeros());
        hammerable_groups += 1;
    }
    if hammerable_groups + jump_rows > actions {
        // If it takes more hammers and jumps than we have actions available,
        // this isn't a solution.
        None
    } else {
        Some(Solution {
            moves: VecDeque::new(),
            result: ring,
            jump_rows,
            hammerable_groups,
        })
    }
}

/// This is like the `main` function, except for JavaScript.
#[cfg(debug_assertions)]
#[wasm_bindgen(start)]
pub fn main_js() -> Result<()> {
    // This provides better error messages in debug mode.
    // It's disabled in release mode so it doesn't bloat up the file size.
    #[cfg(debug_assertions)]
    console_error_panic_hook::set_once();

    console::log_1(&JsValue::from("Wasm initialized"));

    Ok(())
}<|MERGE_RESOLUTION|>--- conflicted
+++ resolved
@@ -270,17 +270,13 @@
     }
 }
 
-<<<<<<< HEAD
+/// Calls the given callback for each ring movement.
+/// This would use an iterator, but this ended up challenging as iterators cannot return
+/// references to data they contain.
 fn iterate_movements<F: Fn(RingMovement, Ring) -> Option<Solution>>(
     ring: Ring,
     cb: F,
 ) -> Option<Solution> {
-=======
-/// Calls the given callback for each ring movement.
-/// This would use an iterator, but this ended up challenging as iterators cannot return
-/// references to data they contain.
-fn iterate_movements<F: Fn(RingMovement, Ring) -> Option<Solution>>(ring: Ring, cb: F) -> Option<Solution> {
->>>>>>> e9667dcf
     let mut rotators: ArrayVec<[RingRotations; NUM_RINGS as usize]> = (0..NUM_RINGS)
         .filter_map(|r| RingRotations::new(ring, r))
         .collect();
@@ -330,12 +326,8 @@
 
 /// Finds a solution after a given number of turns.
 fn find_solution_at_turn(ring: Ring, turn: u16) -> Option<Solution> {
-<<<<<<< HEAD
     if turn == 0 {
-=======
-    if turn == 0  {
         // Is the current ring a solution?
->>>>>>> e9667dcf
         return get_solution(ring);
     }
     // Go through each possible movement to determine if it leads to a solution.
@@ -358,24 +350,19 @@
     // The enemies of the outer two rings, only accessible through jumps.
     // We merge the two outer rings because an enemy at any angle requires the whole angle.
     let outer = ring[2] | ring[3];
-<<<<<<< HEAD
+
+    // The enemies of the inner two rings that can be hit by hammers.
+    // We merge the two inner rings and exclude those in outer, which must be hit with jumps.
     let mut inner = (ring[0] | ring[1]) & !outer;
+
+    // Guarantee that the lowest bit in inner is a 0, or that all 12 angles have enemies.
+    // This is done to avoid an extra simulated hammer if the inner rings look like e.g.:
+    // 100000000001
     inner = Subring(inner)
         .rotate_right(inner.trailing_ones() as u16)
         .value();
-=======
-
-    // The enemies of the inner two rings that can be hit by hammers.
-    // We merge the two inner rings and exclude those in outer, which must be hit with jumps.
-    let mut inner = (ring[0] | ring [1]) & !outer;
-
-    // Guarantee that the lowest bit in inner is a 0, or that all 12 angles have enemies.
-    // This is done to avoid an extra simulated hammer if the inner rings look like e.g.:
-    // 100000000001
-    inner = Subring(inner).rotate_right(inner.trailing_ones() as u16).value();
 
     // The number of actions is ceil(enemies / 4).
->>>>>>> e9667dcf
     let actions = enemies / 4 + ((enemies % 4 != 0) as u32);
 
     // The number of jumps necessary for this ring.
