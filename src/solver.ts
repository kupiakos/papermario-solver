--- conflicted
+++ resolved
@@ -1,28 +1,9 @@
 import {simplifyMovement} from './movement';
-<<<<<<< HEAD
-import {Ring} from './ring';
+import {RingModel} from './ring';
 import {RingSettings} from './ring_settings';
 import type {RingData, Solution, SolverOutput} from './worker';
 export type {Solution};
 
-=======
-import {NUM_ANGLES, NUM_RINGS, RingModel} from './ring';
-import type {RingData, Solution, SolverOutput} from './worker';
-export type {Solution};
-
-function getRingData(ring: RingModel): RingData {
-  const ringData: RingData = [0, 0, 0, 0];
-  for (let r = 0; r < NUM_RINGS; ++r) {
-    let subring = 0;
-    for (let th = 0; th < NUM_ANGLES; ++th) {
-      subring |= (ring.getCell({th, r}).hasEnemy ? 1 : 0) << th;
-    }
-    ringData[r] = subring;
-  }
-  return ringData;
-}
-
->>>>>>> e9667dcf
 export class Solver {
   private worker_: Worker | null = null;
   private ring_settings: RingSettings;
@@ -75,7 +56,7 @@
     });
   }
 
-  getRingData(ring: Ring): RingData {
+  getRingData(ring: RingModel): RingData {
     const ringData: RingData = [0, 0, 0, 0];
     for (let r = 0; r < this.ring_settings.num_rings; ++r) {
       let subring = 0;
