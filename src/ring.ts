import {Animation} from './animation';
<<<<<<< HEAD
import {RingGroup, RingGroupType, RingMovement} from './movement';
import {DEFAULT_RING_SETTINGS, RingSettings} from './ring_settings';
=======
import {
  RingGroup,
  RingGroupType,
  RingMovement,
  isNegativeMovement,
} from './movement';
>>>>>>> e9667dcf

type Context = CanvasRenderingContext2D;

/**
 * To make drawing simpler, the canvases for drawing parts of the board are
 * done in layers. These are their names.
 * In order from top to bottom:
 *  - overlay: The inner and outer borders, hides a lot of visual artifacts.
 *  - enemy:   Where enemies are drawn.
 *  - cursor:  Where the cursor (only on desktop) is drawn.
 *  - ring:    Where the actual cells of the ring itself are drawn.
 */
type LayerName = 'overlay' | 'enemy' | 'cursor' | 'ring';

type Layers = {
  [name in LayerName]: Context;
};

type Canvases = {
  [name in LayerName]: HTMLCanvasElement;
};

export interface Size {
  width: number;
  height: number;
}

interface Point {
  x: number;
  y: number;
}

<<<<<<< HEAD
export interface RingStyle {
  // the radius from the center to the start of the first cell
  r0: number;

  frame: Size;

  // The style of the inner circle (where mario goes).
  inner?: ArcStyle;

  // The style of the outer circle (where the "grass" is)
  outer?: ArcStyle;

  // The style for each cell.
  even_cell: ArcStyle;
  odd_cell: ArcStyle;

  enemy_style: EnemyStyle;

  move_styles: {[K in 'rotate' | 'shift']: MoveStyle};
}

export interface ArcStyle {
  border: string;
  border_width: number;
  fill: string;
  r0: number;
  width: number;
  angle?: number;
}

interface EnemyStyle {
  color: string;
  radius: number;
}

export interface MoveStyle {
  animation_time: number;
  undo_animation_time: number;
}

=======
/**
 * Specifies a unique position on the ring.
 * Equivalent to (x,y) for a 2D plane, but on a ring instead.
 */
>>>>>>> e9667dcf
export interface RingPosition {
  /**
   * The subring position, where 0 is the most inner subring.
   */
  r: number;

  /**
   * The angular position, where 0 is the rightmost angle and increases
   * clockwise. Short for theta/θ, used for angles.
   */
  th: number;
}

<<<<<<< HEAD
const DEFAULT_R0 = 60;
const DEFAULT_CELL_WIDTH = 32;

const DEFAULT_NUM_RINGS = 4;
const DEFAULT_NUM_ANGLES = 12;
const DEFAULT_NUM_CELLS = DEFAULT_NUM_RINGS * DEFAULT_NUM_ANGLES;
const DEFAULT_CELL_ANGLE = (2 * Math.PI) / DEFAULT_NUM_ANGLES;
const OUTSIDE_WIDTH = 40;
=======
/**
 * The radius of the inner circle, i.e. the inner radius of the first subring.
 */
export const R0 = 60;

/**
 * The radial width of each cell/subring.
 */
export const CELL_WIDTH = 32;

/** The number of rings in the puzzle. */
export const NUM_RINGS = 4;

/** The number of different angles (i.e. "jumps") in the puzzle. */
export const NUM_ANGLES = 12;
if (NUM_ANGLES % 2 !== 0) {
  throw new RangeError('NUM_ANGLES not even!');
}

/** The total number of cells, derived. */
export const NUM_CELLS = NUM_RINGS * NUM_ANGLES;

/** The angle, in radians, each cell takes up. */
export const CELL_ANGLE = (2 * Math.PI) / NUM_ANGLES;
export const OUTSIDE_WIDTH = 40;

/** The size of the logical container for the ring. */
export const FRAME: Size = {
  width: (R0 + NUM_RINGS * CELL_WIDTH + OUTSIDE_WIDTH) * 2,
  height: (R0 + NUM_RINGS * CELL_WIDTH + OUTSIDE_WIDTH) * 2,
};
>>>>>>> e9667dcf

/** Different styles of animation for moving the ring. */
export enum AnimationMode {
  /** No animation will be done. */
  NONE = 0,

  /** Normal animation, for forwards movement. */
  NORMAL = 1,

  /** Fast animation, for quick undos. */
  UNDO = 2,
}

<<<<<<< HEAD
const DEFAULT_CELL: ArcStyle = {
  border: 'black',
  border_width: 0.8,
  r0: DEFAULT_R0,
  width: 32,
  fill: 'white',
  angle: (2 * Math.PI) / DEFAULT_NUM_ANGLES,
  // width: ,
};
=======
/** The time, in seconds, for a ring to rotate one unit. */
const RING_ROTATE_ANIMATION_TIME = 0.15;

/** The time, in seconds, for a ring to rotate one unit when undoing. */
const RING_UNDO_ROTATE_ANIMATION_TIME = 0.05;

/** The time, in seconds, for a row to shift one unit. */
const RING_SHIFT_ANIMATION_TIME = 0.2;

/** The time, in seconds, for a row to shift one unit when undoing. */
const RING_UNDO_SHIFT_ANIMATION_TIME = 0.08;

/** The fill color of the lighter cells. */
const CELL1_FILL = '#ada786';
/** The fill color of the darker cells. */
const CELL2_FILL = '#8f8a6d';
/** The border color of each cell. */
const CELL_BORDER = 'black';
const CELL_BORDER_WIDTH = 0.8;

/** The fill color for the inside ring. */
const INSIDE_FILL = '#a64250';
/** The border color for the inside ring. */
const INSIDE_BORDER = '#bf7e56';
/** The width of the border of the inside ring. */
const INSIDE_BORDER_WIDTH = 6;

/** The fill color for the outside ring. */
const OUTSIDE_FILL = '#5AE67C';
/** The border color for the outside ring. */
const OUTSIDE_BORDER = '#99851A';
/** The width of the border of the outside ring. */
const OUTSIDE_BORDER_WIDTH = 6;
>>>>>>> e9667dcf

export const DEFAULT_RING_STYLE = {
  r0: DEFAULT_R0,
  frame: {
    width:
      (DEFAULT_R0 + DEFAULT_NUM_RINGS * DEFAULT_CELL_WIDTH + OUTSIDE_WIDTH) * 2,
    height:
      (DEFAULT_R0 + DEFAULT_NUM_RINGS * DEFAULT_CELL_WIDTH + OUTSIDE_WIDTH) * 2,
  },
  inner: {
    r0: 0,
    border: '#bf7e56',
    border_width: 6,
    fill: '#a64250',
    width: DEFAULT_R0,
  },
  outer: {
    r0: DEFAULT_R0,
    border: '#99851a',
    border_width: 6,
    fill: '#5ae67c',
    width: 40,
  },
  even_cell: {
    ...DEFAULT_CELL,
    fill: '#ada786',
  },
  odd_cell: {
    ...DEFAULT_CELL,
    fill: '#8f8a6d',
  },
  enemy_style: {
    color: '#ee0',
    radius: 9,
  },
  move_styles: {
    rotate: {
      animation_time: 0.15,
      undo_animation_time: 0.05,
    },
    shift: {
      animation_time: 0.2,
      undo_animation_time: 0.08,
    },
  },
};

/** Gets the center of a cell for a given ring position. */
function cellCenter({th, r}: RingPosition) {
  return {
    x:
      (DEFAULT_R0 + (r + 0.5) * DEFAULT_CELL_WIDTH) *
      Math.cos((th + 0.5) * DEFAULT_CELL_ANGLE),
    y:
      (DEFAULT_R0 + (r + 0.5) * DEFAULT_CELL_WIDTH) *
      Math.sin((th + 0.5) * DEFAULT_CELL_ANGLE),
  };
}

<<<<<<< HEAD
// https://stackoverflow.com/a/45125187
function innerStroke(ctx: Context) {
  ctx.save();
  ctx.clip();
  ctx.fill();
  ctx.stroke();
  ctx.restore();
}

=======
/** Gets the expected animation speed for a group type and animation mode. */
function animationSpeed(type: RingGroupType, animate: AnimationMode): number {
  switch (animate) {
    case AnimationMode.NONE:
      return 0;
    case AnimationMode.NORMAL:
      return type === 'ring'
        ? RING_ROTATE_ANIMATION_TIME
        : RING_SHIFT_ANIMATION_TIME;
    case AnimationMode.UNDO:
      return type === 'ring'
        ? RING_UNDO_ROTATE_ANIMATION_TIME
        : RING_UNDO_SHIFT_ANIMATION_TIME;
  }
}

/**
 * Draws a filled arc or "wedge", also the shape of each ring cell.
 * @param ctx The context to manipulate.
 * @param x The x position of the arc center.
 * @param y The y position of the arc center.
 * @param r1 The inner radius.
 * @param r2 The outer radius.
 * @param startAngle The starting angle of the wedge.
 * @param endAngle The ending angle of the wedge.
 * @param anticlockwise Whether to draw the arc anticlockwise.
 */
>>>>>>> e9667dcf
export function filledArc(
  ctx: Context,
  x: number,
  y: number,
  r1: number,
  r2: number,
  startAngle: number,
  endAngle: number,
  anticlockwise = false
) {
  ctx.arc(x, y, r1, startAngle, endAngle, anticlockwise);
  ctx.arc(x, y, r2, endAngle, startAngle, !anticlockwise);
  ctx.closePath();
}

/**
 * Like ctx.stroke, but only on the inner part of a path, so it doesn't go
 * outside. See https://stackoverflow.com/a/45125187.
 * @param ctx The context to manipulate.
 */
function innerStroke(ctx: Context) {
  ctx.save();
  ctx.clip();
  ctx.fill();
  ctx.stroke();
  ctx.restore();
}

/**
 * Gets the contexts for a set of canvases, verifying important properties.
 * @param canvases The set of canvases to convert.
 */
function canvasesToLayers(canvases: Canvases): Layers {
  const canvasSize = {
    width: canvases.ring.width,
    height: canvases.ring.height,
  };
  const layers = {} as Layers;
  for (const layerName in canvases) {
    const canvas = canvases[layerName as LayerName];
    if (
      canvas.width !== canvasSize.width ||
      canvas.height !== canvasSize.height
    ) {
      throw new RangeError('Uneven canvas size!');
    }
    if (!canvas.getContext) {
      throw new ReferenceError('No canvas context!');
    }
    const ctx = canvas.getContext('2d');
    if (ctx === null) {
      throw new ReferenceError('canvas.getContext null');
    }
    ctx.translate(canvas.width / 2, canvas.height / 2);
    ctx.scale(canvas.width / FRAME.width, canvas.height / FRAME.height);
    layers[layerName as LayerName] = ctx;
  }
  return layers;
}

/**
 * Stores the data necessary to draw and manipulate a single cell on a ring.
 * Notably, this doesn't contain the actual position of the cell. That's done
 * by the model itelf.
 */
class Cell {
  /** Does this cell currently contain an enemy? */
  hasEnemy: boolean;
<<<<<<< HEAD
  style: ArcStyle;
=======

  /** The fill style of the cell, used for drawing. */
  private readonly fill_: string;
>>>>>>> e9667dcf

  constructor(style: ArcStyle) {
    // this.fill_ = fill;
    this.hasEnemy = false;
    this.style = style;
  }

  /**
   * Draw the base of the cell, where the floor is.
   * @param ctx The context to draw on, expected to be the 'ring' layer.
   * @param pos The ring position to draw at. May be a non-integer.
   */
  drawBase(ctx: Context, pos: RingPosition) {
    ctx.strokeStyle = this.style.border;
    ctx.fillStyle = this.style.fill;
    ctx.lineWidth = this.style.border_width;
    this.basePath(ctx, pos);
    innerStroke(ctx);
  }

<<<<<<< HEAD
  drawTop(ctx: Context, {th, r}: RingPosition, enemy_style: EnemyStyle) {
=======
  /**
   * Draw the top of the cell, where the enemies are.
   * @param ctx The context to draw on, expected to be the 'enemy' layer.
   * @param pos The ring position to draw at. May be a non-integer.
   */
  drawTop(ctx: Context, {th, r}: RingPosition) {
>>>>>>> e9667dcf
    if (this.hasEnemy) {
      ctx.fillStyle = enemy_style.color;
      const dotCenter = cellCenter({th, r});
      ctx.moveTo(dotCenter.x, dotCenter.y);
      ctx.beginPath();
      ctx.arc(dotCenter.x, dotCenter.y, enemy_style.radius, 0, 2 * Math.PI);
      ctx.fill();
    }
  }

  /**
   * Clear the top of the cell, where the enemies are.
   * @param ctx The context to draw on, expected to be the 'enemy' layer.
   * @param pos The ring position to clear.
   */
  clearTop(ctx: Context, pos: RingPosition) {
    ctx.save();
    ctx.fillStyle = 'black';
    ctx.globalCompositeOperation = 'destination-out';
    this.basePath(ctx, pos);
    ctx.fill();
    ctx.restore();
  }

  /** Paths out the actual base of the cell, for clearing or drawing. */
  private basePath(ctx: Context, {th, r}: RingPosition) {
    ctx.moveTo(0, 0);
    ctx.beginPath();
    const rStart = this.style.r0 + r * this.style.width;
    const rEnd = rStart + this.style.width;
    const thStart = th * (this.style.angle ?? Math.PI * 2);
    const thEnd = thStart + (this.style.angle ?? Math.PI * 2);
    filledArc(ctx, 0, 0, rStart, rEnd, thStart, thEnd);
  }
}

<<<<<<< HEAD
export class Ring {
  private readonly layers: Layers;
  private readonly canvases: Canvases;
  private readonly ringContents: Cell[];
  private readonly animation: Animation;
  private readonly settings: RingSettings;
  private currentMovement: RingMovement | null;
  private readyCallbacks: {(): void}[];
  private style: RingStyle;

  constructor(
    canvases: Canvases,
    settings: RingSettings = DEFAULT_RING_SETTINGS,
    style: RingStyle = DEFAULT_RING_STYLE
  ) {
    this.canvases = canvases;
    this.settings = settings;
    this.style = style;
    const canvasSize = {
      width: canvases.ring.width,
      height: canvases.ring.height,
    };
    const layers = {} as Layers;
    for (const layerName in canvases) {
      const canvas = canvases[layerName as LayerName];
      if (
        canvas.width !== canvasSize.width ||
        canvas.height !== canvasSize.height
      ) {
        throw new RangeError('Uneven canvas size!');
      }
      if (!canvas.getContext) {
        throw new ReferenceError('No canvas context!');
      }
      const ctx = canvas.getContext('2d');
      if (ctx === null) {
        throw new ReferenceError('canvas.getContext null');
      }
      ctx.translate(canvas.width / 2, canvas.height / 2);
      ctx.scale(
        canvas.width / this.style.frame.width,
        canvas.height / this.style.frame.height
      );
      layers[layerName as LayerName] = ctx;
    }
    this.layers = layers;
    this.ringContents = [];
    const numCells = this.settings.num_rings * this.settings.num_angles;
    for (let i = 0; i < numCells; ++i) {
      const style =
        ((i % 2) + Math.floor(i / this.settings.num_angles)) % 2 === 0
          ? this.style.even_cell
          : this.style.odd_cell;
      this.ringContents.push(new Cell(style));
    }
    this.animation = new Animation(
      this.style.move_styles.rotate.animation_time,
      amount => {
        if (!this.currentMovement) {
          throw new ReferenceError('Last movement null?');
        }
        if (Ring.isNegativeMovement(this.currentMovement)) {
          amount = -amount;
        }
        this.drawGroup(this.currentMovement, amount);
      },
      () => {
        if (!this.currentMovement) {
          throw new ReferenceError('Last movement null?');
        }
        this.move(this.currentMovement);
        if (--this.currentMovement.amount > 0) {
          this.animation.play();
        } else {
          this.currentMovement = null;
          while (this.readyCallbacks.length > 0) {
            const cb = this.readyCallbacks.shift();
            if (!cb) {
              throw new ReferenceError('cb null???');
            }
            cb();
            if (this.currentMovement !== null) {
              // This callback started a new movement.
              break;
            }
          }
        }
      }
    );
    this.currentMovement = null;
    this.readyCallbacks = [];
  }

  private static isNegativeMovement(m: RingMovement): boolean {
    return (
      (m.type === 'ring' && !m.clockwise) || (m.type === 'row' && !m.outward)
    );
  }

  isBusy(): boolean {
    return this.animation.isPlaying();
  }

  async waitUntilReady(): Promise<void> {
    if (!this.isBusy()) {
      return Promise.resolve();
    }
    return new Promise(resolve => this.readyCallbacks.push(resolve));
  }

  async animateMove(
    m: RingMovement,
    animate: AnimationMode = AnimationMode.NORMAL
  ): Promise<void> {
    await this.waitUntilReady();
    if (animate === AnimationMode.NONE) {
      this.move(m);
      return;
    }
    this.currentMovement = {...m};
    this.animation.play(this.animationSpeed(m.type, animate));
    await this.waitUntilReady();
  }

  move(m: RingMovement) {
    if (m.amount < 1) {
      throw new RangeError(`move amount ${m.amount} < 1`);
    }
    if (m.type === 'ring') {
      this.rotateRing(m.r, m.clockwise);
    } else {
      this.shiftRow(m.th, m.outward);
    }
  }

  // Rotate ring `r` once.
  private rotateRing(r: number, clockwise: boolean) {
    console.log('Rotate ring', r, clockwise ? 'clockwise' : 'anti-clockwise');
    let start = r * this.settings.num_angles;
    let step = 1;
    let end = (r + 1) * this.settings.num_angles;
    const arr = this.ringContents;
    if (clockwise) {
      step = -step;
      [start, end] = [end + step, start + step];
    }
    for (let i = start; i !== end - step; i += step) {
      [arr[i], arr[i + step]] = [arr[i + step], arr[i]];
    }
  }

  // Shift the row at angular position th.
  private shiftRow(th: number, outward: boolean) {
    console.log('Shift row', th, outward ? 'outward' : 'inward');
    if (th >= this.settings.num_angles / 2) {
      this.shiftRow(th - this.settings.num_angles / 2, !outward);
      return;
    }
    let start = th;
    let step = this.settings.num_angles;
    let end = th + this.settings.num_rings * this.settings.num_angles;
    if (outward) {
      start += step / 2;
      end += step / 2;
    }
    const arr = this.ringContents;
    if ((end - start) % step !== 0) {
      throw new RangeError('wtf');
    }
    if (this.settings.num_angles % 2 !== 0) {
      throw new RangeError('this.settings.num_angles not even!');
    }
    let i = start;
    let n = 0;
    while (++n < this.settings.num_rings * 2) {
      let j = i + step;
      if (Math.round(j) === end) {
        j -= step / 2;
        if (outward) {
          j -= step;
        }
        step = -step;
      }
      [arr[i], arr[j]] = [arr[j], arr[i]];
      i = j;
    }
  }

  getCell({th, r}: RingPosition) {
    if (
      th < 0 ||
      th >= this.settings.num_angles ||
      r < 0 ||
      r >= this.settings.num_rings
    ) {
      throw new RangeError(`Cell index out of range: {th: ${th}, r: ${r}}}`);
    }
    return this.ringContents[
      (th % this.settings.num_angles) + r * this.settings.num_angles
    ];
=======
/** A dumb class that draws cells in the ring. */
class RingView {
  private readonly layers_: Layers;
  private model_: RingModel;

  /**
   * @param layers The set of Contexts to draw on.
   * @param model The {@link RingModel} that contains the cells.
   */
  constructor(layers: Layers, model: RingModel) {
    this.layers_ = layers;
    this.model_ = model;
>>>>>>> e9667dcf
  }

  /** Draw the whole ring, including the background. */
  draw() {
    this.drawRing();
<<<<<<< HEAD
    this.drawBackground();
  }

  getLayer(layer_name: LayerName = 'ring'): Context {
    const layer = this.layers[layer_name];
    if (layer === undefined) {
      throw new ReferenceError(`No layer named ${layer_name}!`);
    }
    return layer;
=======
    this.drawOverlay();
>>>>>>> e9667dcf
  }

  /**
   * Draws a specific subring or row, possibly currently animated.
   * @param group The subring/row.
   * @param anim_amount The amount we're currently through an animation,
   * in the range [-1, 1]. See {@link drawSubring}, {@link drawAngle}.
   */
  drawGroup(group: RingGroup, anim_amount = 0) {
    if (group.type === 'ring') {
      this.drawSubring(group.r, anim_amount);
    } else {
<<<<<<< HEAD
      this.drawRow(group.th, anim_amount);
      if (both) {
        this.drawRow(
          (group.th + this.settings.num_angles / 2) % this.settings.num_angles,
          -anim_amount
        );
      }
=======
      this.drawAngle(group.th, anim_amount);
      this.drawAngle((group.th + NUM_ANGLES / 2) % NUM_ANGLES, -anim_amount);
>>>>>>> e9667dcf
    }
  }

  /** Get the cell at a given position. */
  private getCell(pos: RingPosition): Cell {
    return this.model_.getCell(pos);
  }

  /**
   * Draws a specific subring, possibly currently animated.
   *
   * An anim_amount of 0 draws the subring as the model says.
   * Lower values are drawn rotated anticlockwise, and higher amounts are drawn
   * rotated clockwise.
   * @param r The radius index of the subring.
   * @param anim_amount The animation amount, in the range [-1, 1].
   */
  private drawSubring(r: number, anim_amount = 0) {
    const base = this.getLayer();
    const enemies = this.getLayer('enemy');

    // Clear enemies in the ring.
    enemies.save();
    enemies.fillStyle = 'black';
    enemies.globalCompositeOperation = 'destination-out';
    enemies.moveTo(0, 0);
    enemies.beginPath();
    const rStart = this.style.r0 + r * this.style.even_cell.width;
    const rEnd = rStart + this.style.even_cell.width;
    filledArc(enemies, 0, 0, rStart, rEnd, 0, Math.PI * 2);
    enemies.fill();
    enemies.restore();

    for (let th = 0; th < this.settings.num_angles; ++th) {
      const cell = this.getCell({th, r});
      const thShifted = th + anim_amount;
      cell.drawBase(base, {th: thShifted, r});
      cell.drawTop(enemies, {th: thShifted, r}, this.style.enemy_style);
    }
  }

  /**
   * Draws a specific angle/half-row, possibly currently animated.
   *
   * An anim_amount of 0 draws the subring as the model says.
   * Lower values are drawn shifted inwards, and higher amounts are drawn
   * shifted outwards.
   * @param th The angular index (theta) of the subring.
   * @param anim_amount The animation amount, in the range [-1, 1].
   */
  private drawAngle(th: number, anim_amount = 0) {
    const base = this.getLayer();
    const enemies = this.getLayer('enemy');

    // Clear enemies in the row.
    enemies.save();
    enemies.fillStyle = 'black';
    enemies.globalCompositeOperation = 'destination-out';
    enemies.moveTo(0, 0);
    enemies.beginPath();
    const width = this.style.even_cell.width;
    const angle = this.style.even_cell.angle ?? Math.PI * 2;
    const rEnd = this.style.r0 + width * this.settings.num_rings;
    const thStart = th * angle;
    const thEnd = thStart + angle;
    filledArc(enemies, 0, 0, this.style.r0, rEnd, thStart, thEnd);
    enemies.fill();
    enemies.restore();
    enemies.save();
    enemies.clip();
    try {
      for (let r = 0; r < this.settings.num_rings; ++r) {
        const cell = this.getCell({th, r});
        const rShifted = r + anim_amount;
        cell.drawBase(base, {th, r: rShifted});
        cell.drawTop(enemies, {th, r: rShifted}, this.style.enemy_style);
      }
      if (anim_amount !== 0) {
        const thWrapped =
          (th + this.settings.num_angles / 2) % this.settings.num_angles;
        const rWrapped = anim_amount < 0 ? this.settings.num_rings - 1 : 0;
        const rShifted =
          (anim_amount < 0 ? this.settings.num_rings : -1) + anim_amount;
        const cell = this.getCell({th: thWrapped, r: rWrapped});
        cell.drawBase(base, {th, r: rShifted});
        cell.drawTop(enemies, {th, r: rShifted}, this.style.enemy_style);
      }
    } finally {
      enemies.restore();
    }
  }

  /** Draw the ring and its contents. */
  private drawRing() {
    // Ring cells
    for (let r = 0; r < this.settings.num_rings; ++r) {
      this.drawSubring(r);
    }
  }

  /** Draw the contents of the ring overlay. Should only need once. */
  private drawOverlay() {
    const ctx = this.getLayer('overlay');
    // Inner circle.
    if (this.style.inner !== undefined) {
      ctx.fillStyle = this.style.inner.border;
      ctx.moveTo(0, 0);
      ctx.beginPath();
      ctx.arc(0, 0, DEFAULT_R0, 0, Math.PI * 2);
      ctx.fill();
      ctx.fillStyle = this.style.inner.fill;
      ctx.moveTo(0, 0);
      ctx.beginPath();
      ctx.arc(0, 0, DEFAULT_R0 - this.style.inner.border_width, 0, Math.PI * 2);
      ctx.fill();
    }
    if (this.style.outer !== undefined) {
      // Outside circle.
      ctx.lineWidth = this.style.outer.border_width;
      ctx.fillStyle = this.style.outer.fill;
      ctx.strokeStyle = this.style.outer.border;
      ctx.moveTo(0, 0);
      ctx.beginPath();
      const OUTSIDE_R0 =
        DEFAULT_R0 + this.settings.num_rings * DEFAULT_CELL_WIDTH;
      ctx.arc(0, 0, OUTSIDE_R0 + OUTSIDE_WIDTH, 0, Math.PI * 2, false);
      ctx.moveTo(0, 0);
      ctx.arc(0, 0, OUTSIDE_R0, 0, Math.PI * 2, true);
      innerStroke(ctx);
    }
  }

<<<<<<< HEAD
  // Converts from { x: canvas.offsetX, y: canvas.offsetY } to
  // the equivalent position in the drawing frame.
  offsetToFramePos(offsetPos: Point): Point {
    const style = window.getComputedStyle(this.canvases.ring);
=======
  /** Get the layer associated with the layer name. */
  getLayer(layer_name: LayerName = 'ring'): Context {
    const layer = this.layers_[layer_name];
    if (layer === undefined) {
      throw new ReferenceError(`No layer named ${layer_name}!`);
    }
    return layer;
  }
}

/** Contains the actual data stored on the ring, with manipulation code. */
export class RingModel {
  /** The actual contents of the model, hidden through abstraction. */
  private readonly ringContents_: Cell[];

  constructor() {
    this.ringContents_ = [];
    for (let i = 0; i < NUM_CELLS; ++i) {
      const color =
        ((i % 2) + Math.floor(i / NUM_ANGLES)) % 2 === 0
          ? CELL1_FILL
          : CELL2_FILL;
      this.ringContents_.push(new Cell(color));
    }
  }

  /**
   * Manipulate the ring contents, either a row shift or subring rotate.
   * @param m The ring movement to do.
   */
  move(m: RingMovement) {
    if (m.amount < 0) {
      throw new RangeError(`move amount ${m.amount} < 0`);
    }
    for (let i = 0; i < m.amount; ++i) {
      if (m.type === 'ring') {
        this.rotateRing(m.r, m.clockwise);
      } else {
        this.shiftRow(m.th, m.outward);
      }
    }
  }

  /**
   * Rotate a subring once.
   * @param r The subring index to rotate.
   * @param clockwise Whether to rotate the ring clockwise.
   */
  private rotateRing(r: number, clockwise: boolean) {
    console.log('Rotate ring', r, clockwise ? 'clockwise' : 'anti-clockwise');
    let start = r * NUM_ANGLES;
    let step = 1;
    let end = (r + 1) * NUM_ANGLES;
    const arr = this.ringContents_;
    if (clockwise) {
      step = -step;
      [start, end] = [end + step, start + step];
    }
    for (let i = start; i !== end - step; i += step) {
      [arr[i], arr[i + step]] = [arr[i + step], arr[i]];
    }
  }

  /**
   * Shift a given row once.
   * @param th The angular index to shift, [0, NUM_ANGLES).
   * @param outward Whether to shift outwards or inwards.
   */
  private shiftRow(th: number, outward: boolean) {
    if (th >= NUM_ANGLES / 2) {
      this.shiftRow(th - NUM_ANGLES / 2, !outward);
      return;
    }
    console.log('Shift row', th, outward ? 'outward' : 'inward');
    let start = th;
    let step = NUM_ANGLES;
    let end = th + NUM_CELLS;
    if (outward) {
      start += step / 2;
      end += step / 2;
    }
    const arr = this.ringContents_;
    if ((end - start) % step !== 0) {
      throw new RangeError('wtf');
    }
    let i = start;
    let n = 0;
    while (++n < NUM_RINGS * 2) {
      let j = i + step;
      if (Math.round(j) === end) {
        j -= step / 2;
        if (outward) {
          j -= step;
        }
        step = -step;
      }
      [arr[i], arr[j]] = [arr[j], arr[i]];
      i = j;
    }
  }

  getCell({th, r}: RingPosition) {
    if (th < 0 || th >= NUM_ANGLES || r < 0 || r >= NUM_RINGS) {
      throw new RangeError(`Cell index out of range: {th: ${th}, r: ${r}}}`);
    }
    return this.ringContents_[(th % NUM_ANGLES) + r * NUM_ANGLES];
  }
}

/**
 * Represents the user-visible ring and tools to manipulate it.
 * This is the really important class.
 */
export class Ring {
  private readonly canvases_: Canvases;
  private readonly model_: RingModel;
  private readonly view_: RingView;
  private currentMovement_: RingMovement | null = null;
  private readonly animation_: Animation;
  private readyCallbacks_: {(): void}[] = [];

  constructor(canvases: Canvases) {
    this.canvases_ = canvases;
    this.model_ = new RingModel();
    this.view_ = new RingView(canvasesToLayers(canvases), this.model_);
    this.animation_ = new Animation(
      1,
      this.onFrame.bind(this),
      this.onSingleMoveDone.bind(this)
    );
  }

  get model(): RingModel {
    return this.model_;
  }

  get view(): RingView {
    return this.view_;
  }

  /**
   * Called on each frame of a move animation.
   * @param amount The progress through the animation to draw, [0, 1].
   */
  private onFrame(amount: number) {
    if (!this.currentMovement_) {
      throw new ReferenceError('Last movement null?');
    }
    if (isNegativeMovement(this.currentMovement_)) {
      amount = -amount;
    }
    this.view.drawGroup(this.currentMovement_, amount);
  }

  /** Executed when an animation has finished for a single movement. */
  private onSingleMoveDone() {
    if (!this.currentMovement_) {
      throw new ReferenceError('Last movement null?');
    }
    this.model.move({...this.currentMovement_, amount: 1});
    if (--this.currentMovement_.amount > 0) {
      // We're not done moving yet, replay the animation.
      this.animation_.play();
    } else {
      this.currentMovement_ = null;
      while (this.readyCallbacks_.length > 0) {
        const cb = this.readyCallbacks_.shift();
        if (!cb) {
          throw new ReferenceError('cb null???');
        }
        cb();
        if (this.currentMovement_ !== null) {
          // This callback started a new movement.
          break;
        }
      }
    }
  }

  /** Is the ring currently busy being animated? */
  isBusy(): boolean {
    return this.animation_.isPlaying();
  }

  /** Returns a promise that resolves when the animation is done playing. */
  async waitUntilReady(): Promise<void> {
    if (!this.isBusy()) {
      return Promise.resolve();
    }
    return new Promise(resolve => this.readyCallbacks_.push(resolve));
  }

  /** Animates a movement, returning a promise that resolves when it's done. */
  async animateMove(
    m: RingMovement,
    animate: AnimationMode = AnimationMode.NORMAL
  ): Promise<void> {
    await this.waitUntilReady();
    if (animate === AnimationMode.NONE) {
      this.model.move(m);
      return;
    }
    this.currentMovement_ = {...m};
    this.animation_.play(animationSpeed(m.type, animate));
    await this.waitUntilReady();
  }

  /**
   * Draws a specific subring or row.
   * @param group The subring/row.
   */
  drawGroup(group: RingGroup) {
    this.view.drawGroup(group, 0);
  }

  /**
   * Converts from a canvas offset to the equivalent in the drawing frame.
   * @param offsetPos.x The canvas.offsetX
   * @param offsetPos.y The canvas.offsetY
   * @returns The equivalent (X, Y) point in the frame, with a (0,0) center.
   */
  private offsetToFramePos(offsetPos: Point): Point {
    const style = window.getComputedStyle(this.canvases_.ring);
>>>>>>> e9667dcf
    const canvasSize = {
      width: parseInt(style.width, 10),
      height: parseInt(style.height, 10),
    };
    return {
      x:
        (offsetPos.x / canvasSize.width) * this.style.frame.width -
        this.style.frame.width / 2,
      y:
        (offsetPos.y / canvasSize.height) * this.style.frame.height -
        this.style.frame.height / 2,
    };
  }

  /**
   * Converts from a canvas offset to a ring position.
   * @param offsetPos.x The canvas.offsetX
   * @param offsetPos.y The canvas.offsetY
   * @returns The equivalent position in the ring, or null if there is none.
   */
  private offsetToRingPos(offsetPos: Point): RingPosition | null {
    const {x, y} = this.offsetToFramePos(offsetPos);
    const th = Math.floor(
      (Math.atan2(-y, -x) / (2 * Math.PI)) * this.settings.num_angles +
        this.settings.num_angles / 2
    );
    const r = Math.floor(
      (Math.sqrt(x * x + y * y) - DEFAULT_R0) / DEFAULT_CELL_WIDTH
    );
    if (r < 0 || r >= this.settings.num_rings) {
      return null;
    }
    if (th < 0 || th >= this.settings.num_angles) {
      throw new RangeError('Theta out of range??');
    }
    return {th, r};
  }

  /** Run every time a mouse click or touch happens. */
  onMouseDown(event: MouseEvent) {
    const pos = this.offsetToRingPos({x: event.offsetX, y: event.offsetY});
    if (!pos) {
      return;
    }
    console.log('click', pos);
    const ctx = this.view.getLayer('enemy');
    const cell = this.model.getCell(pos);
    cell.hasEnemy = !cell.hasEnemy;
    cell.clearTop(ctx, pos);
    cell.drawTop(ctx, pos, this.style.enemy_style);
  }

  private animationSpeed(type: RingGroupType, animate: AnimationMode): number {
    switch (animate) {
      case AnimationMode.NONE:
        return 0;
      case AnimationMode.NORMAL:
        return type === 'ring'
          ? this.style.move_styles.rotate.animation_time
          : this.style.move_styles.shift.animation_time;
      case AnimationMode.UNDO:
        return type === 'ring'
          ? this.style.move_styles.rotate.undo_animation_time
          : this.style.move_styles.shift.undo_animation_time;
    }
  }
}<|MERGE_RESOLUTION|>--- conflicted
+++ resolved
@@ -1,15 +1,11 @@
 import {Animation} from './animation';
-<<<<<<< HEAD
-import {RingGroup, RingGroupType, RingMovement} from './movement';
-import {DEFAULT_RING_SETTINGS, RingSettings} from './ring_settings';
-=======
 import {
   RingGroup,
   RingGroupType,
   RingMovement,
   isNegativeMovement,
 } from './movement';
->>>>>>> e9667dcf
+import {RingSettings} from './ring_settings';
 
 type Context = CanvasRenderingContext2D;
 
@@ -42,7 +38,6 @@
   y: number;
 }
 
-<<<<<<< HEAD
 export interface RingStyle {
   // the radius from the center to the start of the first cell
   r0: number;
@@ -83,12 +78,10 @@
   undo_animation_time: number;
 }
 
-=======
 /**
  * Specifies a unique position on the ring.
  * Equivalent to (x,y) for a 2D plane, but on a ring instead.
  */
->>>>>>> e9667dcf
 export interface RingPosition {
   /**
    * The subring position, where 0 is the most inner subring.
@@ -102,48 +95,13 @@
   th: number;
 }
 
-<<<<<<< HEAD
 const DEFAULT_R0 = 60;
 const DEFAULT_CELL_WIDTH = 32;
 
 const DEFAULT_NUM_RINGS = 4;
 const DEFAULT_NUM_ANGLES = 12;
-const DEFAULT_NUM_CELLS = DEFAULT_NUM_RINGS * DEFAULT_NUM_ANGLES;
 const DEFAULT_CELL_ANGLE = (2 * Math.PI) / DEFAULT_NUM_ANGLES;
 const OUTSIDE_WIDTH = 40;
-=======
-/**
- * The radius of the inner circle, i.e. the inner radius of the first subring.
- */
-export const R0 = 60;
-
-/**
- * The radial width of each cell/subring.
- */
-export const CELL_WIDTH = 32;
-
-/** The number of rings in the puzzle. */
-export const NUM_RINGS = 4;
-
-/** The number of different angles (i.e. "jumps") in the puzzle. */
-export const NUM_ANGLES = 12;
-if (NUM_ANGLES % 2 !== 0) {
-  throw new RangeError('NUM_ANGLES not even!');
-}
-
-/** The total number of cells, derived. */
-export const NUM_CELLS = NUM_RINGS * NUM_ANGLES;
-
-/** The angle, in radians, each cell takes up. */
-export const CELL_ANGLE = (2 * Math.PI) / NUM_ANGLES;
-export const OUTSIDE_WIDTH = 40;
-
-/** The size of the logical container for the ring. */
-export const FRAME: Size = {
-  width: (R0 + NUM_RINGS * CELL_WIDTH + OUTSIDE_WIDTH) * 2,
-  height: (R0 + NUM_RINGS * CELL_WIDTH + OUTSIDE_WIDTH) * 2,
-};
->>>>>>> e9667dcf
 
 /** Different styles of animation for moving the ring. */
 export enum AnimationMode {
@@ -157,7 +115,6 @@
   UNDO = 2,
 }
 
-<<<<<<< HEAD
 const DEFAULT_CELL: ArcStyle = {
   border: 'black',
   border_width: 0.8,
@@ -167,41 +124,6 @@
   angle: (2 * Math.PI) / DEFAULT_NUM_ANGLES,
   // width: ,
 };
-=======
-/** The time, in seconds, for a ring to rotate one unit. */
-const RING_ROTATE_ANIMATION_TIME = 0.15;
-
-/** The time, in seconds, for a ring to rotate one unit when undoing. */
-const RING_UNDO_ROTATE_ANIMATION_TIME = 0.05;
-
-/** The time, in seconds, for a row to shift one unit. */
-const RING_SHIFT_ANIMATION_TIME = 0.2;
-
-/** The time, in seconds, for a row to shift one unit when undoing. */
-const RING_UNDO_SHIFT_ANIMATION_TIME = 0.08;
-
-/** The fill color of the lighter cells. */
-const CELL1_FILL = '#ada786';
-/** The fill color of the darker cells. */
-const CELL2_FILL = '#8f8a6d';
-/** The border color of each cell. */
-const CELL_BORDER = 'black';
-const CELL_BORDER_WIDTH = 0.8;
-
-/** The fill color for the inside ring. */
-const INSIDE_FILL = '#a64250';
-/** The border color for the inside ring. */
-const INSIDE_BORDER = '#bf7e56';
-/** The width of the border of the inside ring. */
-const INSIDE_BORDER_WIDTH = 6;
-
-/** The fill color for the outside ring. */
-const OUTSIDE_FILL = '#5AE67C';
-/** The border color for the outside ring. */
-const OUTSIDE_BORDER = '#99851A';
-/** The width of the border of the outside ring. */
-const OUTSIDE_BORDER_WIDTH = 6;
->>>>>>> e9667dcf
 
 export const DEFAULT_RING_STYLE = {
   r0: DEFAULT_R0,
@@ -261,30 +183,23 @@
   };
 }
 
-<<<<<<< HEAD
-// https://stackoverflow.com/a/45125187
-function innerStroke(ctx: Context) {
-  ctx.save();
-  ctx.clip();
-  ctx.fill();
-  ctx.stroke();
-  ctx.restore();
-}
-
-=======
 /** Gets the expected animation speed for a group type and animation mode. */
-function animationSpeed(type: RingGroupType, animate: AnimationMode): number {
+function animationSpeed(
+  style: RingStyle,
+  type: RingGroupType,
+  animate: AnimationMode
+): number {
   switch (animate) {
     case AnimationMode.NONE:
       return 0;
     case AnimationMode.NORMAL:
       return type === 'ring'
-        ? RING_ROTATE_ANIMATION_TIME
-        : RING_SHIFT_ANIMATION_TIME;
+        ? style.move_styles.rotate.animation_time
+        : style.move_styles.shift.animation_time;
     case AnimationMode.UNDO:
       return type === 'ring'
-        ? RING_UNDO_ROTATE_ANIMATION_TIME
-        : RING_UNDO_SHIFT_ANIMATION_TIME;
+        ? style.move_styles.rotate.undo_animation_time
+        : style.move_styles.shift.undo_animation_time;
   }
 }
 
@@ -299,7 +214,6 @@
  * @param endAngle The ending angle of the wedge.
  * @param anticlockwise Whether to draw the arc anticlockwise.
  */
->>>>>>> e9667dcf
 export function filledArc(
   ctx: Context,
   x: number,
@@ -332,7 +246,7 @@
  * Gets the contexts for a set of canvases, verifying important properties.
  * @param canvases The set of canvases to convert.
  */
-function canvasesToLayers(canvases: Canvases): Layers {
+function canvasesToLayers(frame: Size, canvases: Canvases): Layers {
   const canvasSize = {
     width: canvases.ring.width,
     height: canvases.ring.height,
@@ -354,7 +268,7 @@
       throw new ReferenceError('canvas.getContext null');
     }
     ctx.translate(canvas.width / 2, canvas.height / 2);
-    ctx.scale(canvas.width / FRAME.width, canvas.height / FRAME.height);
+    ctx.scale(canvas.width / frame.width, canvas.height / frame.height);
     layers[layerName as LayerName] = ctx;
   }
   return layers;
@@ -368,13 +282,7 @@
 class Cell {
   /** Does this cell currently contain an enemy? */
   hasEnemy: boolean;
-<<<<<<< HEAD
   style: ArcStyle;
-=======
-
-  /** The fill style of the cell, used for drawing. */
-  private readonly fill_: string;
->>>>>>> e9667dcf
 
   constructor(style: ArcStyle) {
     // this.fill_ = fill;
@@ -395,16 +303,13 @@
     innerStroke(ctx);
   }
 
-<<<<<<< HEAD
-  drawTop(ctx: Context, {th, r}: RingPosition, enemy_style: EnemyStyle) {
-=======
   /**
    * Draw the top of the cell, where the enemies are.
    * @param ctx The context to draw on, expected to be the 'enemy' layer.
    * @param pos The ring position to draw at. May be a non-integer.
-   */
-  drawTop(ctx: Context, {th, r}: RingPosition) {
->>>>>>> e9667dcf
+   * @param enemy_style
+   */
+  drawTop(ctx: Context, {th, r}: RingPosition, enemy_style: EnemyStyle) {
     if (this.hasEnemy) {
       ctx.fillStyle = enemy_style.color;
       const dotCenter = cellCenter({th, r});
@@ -441,239 +346,31 @@
   }
 }
 
-<<<<<<< HEAD
-export class Ring {
+/** A dumb class that draws cells in the ring. */
+class RingView {
   private readonly layers: Layers;
-  private readonly canvases: Canvases;
-  private readonly ringContents: Cell[];
-  private readonly animation: Animation;
-  private readonly settings: RingSettings;
-  private currentMovement: RingMovement | null;
-  private readyCallbacks: {(): void}[];
+  private model_: RingModel;
+  private settings: RingSettings;
   private style: RingStyle;
 
+  /**
+   * @param layers The set of Contexts to draw on.
+   * @param model The {@link RingModel} that contains the cells.
+   */
   constructor(
-    canvases: Canvases,
-    settings: RingSettings = DEFAULT_RING_SETTINGS,
+    layers: Layers,
+    model: RingModel,
     style: RingStyle = DEFAULT_RING_STYLE
   ) {
-    this.canvases = canvases;
-    this.settings = settings;
+    this.layers = layers;
+    this.model_ = model;
+    this.settings = model.settings;
     this.style = style;
-    const canvasSize = {
-      width: canvases.ring.width,
-      height: canvases.ring.height,
-    };
-    const layers = {} as Layers;
-    for (const layerName in canvases) {
-      const canvas = canvases[layerName as LayerName];
-      if (
-        canvas.width !== canvasSize.width ||
-        canvas.height !== canvasSize.height
-      ) {
-        throw new RangeError('Uneven canvas size!');
-      }
-      if (!canvas.getContext) {
-        throw new ReferenceError('No canvas context!');
-      }
-      const ctx = canvas.getContext('2d');
-      if (ctx === null) {
-        throw new ReferenceError('canvas.getContext null');
-      }
-      ctx.translate(canvas.width / 2, canvas.height / 2);
-      ctx.scale(
-        canvas.width / this.style.frame.width,
-        canvas.height / this.style.frame.height
-      );
-      layers[layerName as LayerName] = ctx;
-    }
-    this.layers = layers;
-    this.ringContents = [];
-    const numCells = this.settings.num_rings * this.settings.num_angles;
-    for (let i = 0; i < numCells; ++i) {
-      const style =
-        ((i % 2) + Math.floor(i / this.settings.num_angles)) % 2 === 0
-          ? this.style.even_cell
-          : this.style.odd_cell;
-      this.ringContents.push(new Cell(style));
-    }
-    this.animation = new Animation(
-      this.style.move_styles.rotate.animation_time,
-      amount => {
-        if (!this.currentMovement) {
-          throw new ReferenceError('Last movement null?');
-        }
-        if (Ring.isNegativeMovement(this.currentMovement)) {
-          amount = -amount;
-        }
-        this.drawGroup(this.currentMovement, amount);
-      },
-      () => {
-        if (!this.currentMovement) {
-          throw new ReferenceError('Last movement null?');
-        }
-        this.move(this.currentMovement);
-        if (--this.currentMovement.amount > 0) {
-          this.animation.play();
-        } else {
-          this.currentMovement = null;
-          while (this.readyCallbacks.length > 0) {
-            const cb = this.readyCallbacks.shift();
-            if (!cb) {
-              throw new ReferenceError('cb null???');
-            }
-            cb();
-            if (this.currentMovement !== null) {
-              // This callback started a new movement.
-              break;
-            }
-          }
-        }
-      }
-    );
-    this.currentMovement = null;
-    this.readyCallbacks = [];
-  }
-
-  private static isNegativeMovement(m: RingMovement): boolean {
-    return (
-      (m.type === 'ring' && !m.clockwise) || (m.type === 'row' && !m.outward)
-    );
-  }
-
-  isBusy(): boolean {
-    return this.animation.isPlaying();
-  }
-
-  async waitUntilReady(): Promise<void> {
-    if (!this.isBusy()) {
-      return Promise.resolve();
-    }
-    return new Promise(resolve => this.readyCallbacks.push(resolve));
-  }
-
-  async animateMove(
-    m: RingMovement,
-    animate: AnimationMode = AnimationMode.NORMAL
-  ): Promise<void> {
-    await this.waitUntilReady();
-    if (animate === AnimationMode.NONE) {
-      this.move(m);
-      return;
-    }
-    this.currentMovement = {...m};
-    this.animation.play(this.animationSpeed(m.type, animate));
-    await this.waitUntilReady();
-  }
-
-  move(m: RingMovement) {
-    if (m.amount < 1) {
-      throw new RangeError(`move amount ${m.amount} < 1`);
-    }
-    if (m.type === 'ring') {
-      this.rotateRing(m.r, m.clockwise);
-    } else {
-      this.shiftRow(m.th, m.outward);
-    }
-  }
-
-  // Rotate ring `r` once.
-  private rotateRing(r: number, clockwise: boolean) {
-    console.log('Rotate ring', r, clockwise ? 'clockwise' : 'anti-clockwise');
-    let start = r * this.settings.num_angles;
-    let step = 1;
-    let end = (r + 1) * this.settings.num_angles;
-    const arr = this.ringContents;
-    if (clockwise) {
-      step = -step;
-      [start, end] = [end + step, start + step];
-    }
-    for (let i = start; i !== end - step; i += step) {
-      [arr[i], arr[i + step]] = [arr[i + step], arr[i]];
-    }
-  }
-
-  // Shift the row at angular position th.
-  private shiftRow(th: number, outward: boolean) {
-    console.log('Shift row', th, outward ? 'outward' : 'inward');
-    if (th >= this.settings.num_angles / 2) {
-      this.shiftRow(th - this.settings.num_angles / 2, !outward);
-      return;
-    }
-    let start = th;
-    let step = this.settings.num_angles;
-    let end = th + this.settings.num_rings * this.settings.num_angles;
-    if (outward) {
-      start += step / 2;
-      end += step / 2;
-    }
-    const arr = this.ringContents;
-    if ((end - start) % step !== 0) {
-      throw new RangeError('wtf');
-    }
-    if (this.settings.num_angles % 2 !== 0) {
-      throw new RangeError('this.settings.num_angles not even!');
-    }
-    let i = start;
-    let n = 0;
-    while (++n < this.settings.num_rings * 2) {
-      let j = i + step;
-      if (Math.round(j) === end) {
-        j -= step / 2;
-        if (outward) {
-          j -= step;
-        }
-        step = -step;
-      }
-      [arr[i], arr[j]] = [arr[j], arr[i]];
-      i = j;
-    }
-  }
-
-  getCell({th, r}: RingPosition) {
-    if (
-      th < 0 ||
-      th >= this.settings.num_angles ||
-      r < 0 ||
-      r >= this.settings.num_rings
-    ) {
-      throw new RangeError(`Cell index out of range: {th: ${th}, r: ${r}}}`);
-    }
-    return this.ringContents[
-      (th % this.settings.num_angles) + r * this.settings.num_angles
-    ];
-=======
-/** A dumb class that draws cells in the ring. */
-class RingView {
-  private readonly layers_: Layers;
-  private model_: RingModel;
-
-  /**
-   * @param layers The set of Contexts to draw on.
-   * @param model The {@link RingModel} that contains the cells.
-   */
-  constructor(layers: Layers, model: RingModel) {
-    this.layers_ = layers;
-    this.model_ = model;
->>>>>>> e9667dcf
-  }
-
+  }
   /** Draw the whole ring, including the background. */
   draw() {
     this.drawRing();
-<<<<<<< HEAD
-    this.drawBackground();
-  }
-
-  getLayer(layer_name: LayerName = 'ring'): Context {
-    const layer = this.layers[layer_name];
-    if (layer === undefined) {
-      throw new ReferenceError(`No layer named ${layer_name}!`);
-    }
-    return layer;
-=======
     this.drawOverlay();
->>>>>>> e9667dcf
   }
 
   /**
@@ -686,18 +383,11 @@
     if (group.type === 'ring') {
       this.drawSubring(group.r, anim_amount);
     } else {
-<<<<<<< HEAD
-      this.drawRow(group.th, anim_amount);
-      if (both) {
-        this.drawRow(
-          (group.th + this.settings.num_angles / 2) % this.settings.num_angles,
-          -anim_amount
-        );
-      }
-=======
       this.drawAngle(group.th, anim_amount);
-      this.drawAngle((group.th + NUM_ANGLES / 2) % NUM_ANGLES, -anim_amount);
->>>>>>> e9667dcf
+      this.drawAngle(
+        (group.th + this.settings.num_angles / 2) % this.settings.num_angles,
+        -anim_amount
+      );
     }
   }
 
@@ -830,15 +520,9 @@
     }
   }
 
-<<<<<<< HEAD
-  // Converts from { x: canvas.offsetX, y: canvas.offsetY } to
-  // the equivalent position in the drawing frame.
-  offsetToFramePos(offsetPos: Point): Point {
-    const style = window.getComputedStyle(this.canvases.ring);
-=======
   /** Get the layer associated with the layer name. */
   getLayer(layer_name: LayerName = 'ring'): Context {
-    const layer = this.layers_[layer_name];
+    const layer = this.layers[layer_name];
     if (layer === undefined) {
       throw new ReferenceError(`No layer named ${layer_name}!`);
     }
@@ -849,16 +533,21 @@
 /** Contains the actual data stored on the ring, with manipulation code. */
 export class RingModel {
   /** The actual contents of the model, hidden through abstraction. */
+  readonly settings: RingSettings;
+  // readonly style: RingStyle;
   private readonly ringContents_: Cell[];
 
-  constructor() {
+  // TODO: properly separate styling from the model
+  constructor(settings: RingSettings, style: RingStyle) {
+    this.settings = settings;
     this.ringContents_ = [];
-    for (let i = 0; i < NUM_CELLS; ++i) {
-      const color =
-        ((i % 2) + Math.floor(i / NUM_ANGLES)) % 2 === 0
-          ? CELL1_FILL
-          : CELL2_FILL;
-      this.ringContents_.push(new Cell(color));
+    const numCells = this.settings.num_angles * this.settings.num_rings;
+    for (let i = 0; i < numCells; ++i) {
+      const cellStyle =
+        ((i % 2) + Math.floor(i / this.settings.num_angles)) % 2 === 0
+          ? style.even_cell
+          : style.odd_cell;
+      this.ringContents_.push(new Cell(cellStyle));
     }
   }
 
@@ -886,9 +575,9 @@
    */
   private rotateRing(r: number, clockwise: boolean) {
     console.log('Rotate ring', r, clockwise ? 'clockwise' : 'anti-clockwise');
-    let start = r * NUM_ANGLES;
+    let start = r * this.settings.num_angles;
     let step = 1;
-    let end = (r + 1) * NUM_ANGLES;
+    let end = (r + 1) * this.settings.num_angles;
     const arr = this.ringContents_;
     if (clockwise) {
       step = -step;
@@ -901,18 +590,19 @@
 
   /**
    * Shift a given row once.
-   * @param th The angular index to shift, [0, NUM_ANGLES).
+   * @param th The angular index to shift, [0, this.settings.num_angles).
    * @param outward Whether to shift outwards or inwards.
    */
   private shiftRow(th: number, outward: boolean) {
-    if (th >= NUM_ANGLES / 2) {
-      this.shiftRow(th - NUM_ANGLES / 2, !outward);
+    if (th >= this.settings.num_angles / 2) {
+      this.shiftRow(th - this.settings.num_angles / 2, !outward);
       return;
     }
     console.log('Shift row', th, outward ? 'outward' : 'inward');
     let start = th;
-    let step = NUM_ANGLES;
-    let end = th + NUM_CELLS;
+    let step = this.settings.num_angles;
+    const numCells = this.settings.num_angles * this.settings.num_rings;
+    let end = th + numCells;
     if (outward) {
       start += step / 2;
       end += step / 2;
@@ -923,7 +613,7 @@
     }
     let i = start;
     let n = 0;
-    while (++n < NUM_RINGS * 2) {
+    while (++n < this.settings.num_rings * 2) {
       let j = i + step;
       if (Math.round(j) === end) {
         j -= step / 2;
@@ -938,10 +628,17 @@
   }
 
   getCell({th, r}: RingPosition) {
-    if (th < 0 || th >= NUM_ANGLES || r < 0 || r >= NUM_RINGS) {
+    if (
+      th < 0 ||
+      th >= this.settings.num_angles ||
+      r < 0 ||
+      r >= this.settings.num_rings
+    ) {
       throw new RangeError(`Cell index out of range: {th: ${th}, r: ${r}}}`);
     }
-    return this.ringContents_[(th % NUM_ANGLES) + r * NUM_ANGLES];
+    return this.ringContents_[
+      (th % this.settings.num_angles) + r * this.settings.num_angles
+    ];
   }
 }
 
@@ -956,11 +653,19 @@
   private currentMovement_: RingMovement | null = null;
   private readonly animation_: Animation;
   private readyCallbacks_: {(): void}[] = [];
-
-  constructor(canvases: Canvases) {
+  // TODO: get rid of the underscores on members?
+  private settings: RingSettings;
+  private style: RingStyle;
+
+  constructor(canvases: Canvases, settings: RingSettings, style: RingStyle) {
+    this.settings = settings;
+    this.style = style;
     this.canvases_ = canvases;
-    this.model_ = new RingModel();
-    this.view_ = new RingView(canvasesToLayers(canvases), this.model_);
+    this.model_ = new RingModel(settings, style);
+    this.view_ = new RingView(
+      canvasesToLayers(style.frame, canvases),
+      this.model_
+    );
     this.animation_ = new Animation(
       1,
       this.onFrame.bind(this),
@@ -1039,7 +744,7 @@
       return;
     }
     this.currentMovement_ = {...m};
-    this.animation_.play(animationSpeed(m.type, animate));
+    this.animation_.play(animationSpeed(this.style, m.type, animate));
     await this.waitUntilReady();
   }
 
@@ -1059,7 +764,6 @@
    */
   private offsetToFramePos(offsetPos: Point): Point {
     const style = window.getComputedStyle(this.canvases_.ring);
->>>>>>> e9667dcf
     const canvasSize = {
       width: parseInt(style.width, 10),
       height: parseInt(style.height, 10),
@@ -1111,19 +815,4 @@
     cell.clearTop(ctx, pos);
     cell.drawTop(ctx, pos, this.style.enemy_style);
   }
-
-  private animationSpeed(type: RingGroupType, animate: AnimationMode): number {
-    switch (animate) {
-      case AnimationMode.NONE:
-        return 0;
-      case AnimationMode.NORMAL:
-        return type === 'ring'
-          ? this.style.move_styles.rotate.animation_time
-          : this.style.move_styles.shift.animation_time;
-      case AnimationMode.UNDO:
-        return type === 'ring'
-          ? this.style.move_styles.rotate.undo_animation_time
-          : this.style.move_styles.shift.undo_animation_time;
-    }
-  }
 }