import {
  AnimationMode,
  RingPosition,
  Ring,
  filledArc,
  MoveStyle,
  RingStyle,
  ArcStyle,
  Size,
} from './ring';
import {
  combineMovements,
  MoveHistory,
  reverseMovement,
  RingGroupType,
  RingMovement,
} from './movement';
import {Animation} from './animation';
import {Controls, ControlState} from './controls';
import {DEFAULT_RING_SETTINGS, RingSettings} from './ring_settings';

type CursorType = RingGroupType;
type CursorMovement = {type: 'ring'} | {type: 'row'; clockwise: boolean};
const CURSOR_UNFOCUSED = 'rgba(186, 210, 247, 0.5)';
const CURSOR_FOCUSED = 'rgba(82, 148, 250, 0.8)';

const CURSOR_RING_MOVE_ANIMATION_TIME = 0.05;
const CURSOR_SHIFT_MOVE_ANIMATION_TIME = 0.1;

enum CursorState {
  /** The cursor is unfocused. Movement moves the cursor. */
  UNFOCUSED = 0,
  /** The cursor is focused. Movement moves the ring. */
  FOCUSED = 1,
  /** The cursor is hidden. Movement does nothing. */
  HIDDEN = 2,
}

<<<<<<< HEAD
type CursorStyle = {cell: ArcStyle; frame: Size};

=======
/**
 * A cursor for performing manual ring movements.
 * Currently only supports desktop keyboard movement.
 */
>>>>>>> e9667dcf
export class Cursor {
  pos: RingPosition = {r: 0, th: 0};

  private type_: CursorType = 'ring';
  private state_: CursorState = CursorState.UNFOCUSED;
  private currentMovement_: RingMovement | null = null;
  private animatingMovement_: CursorMovement | null = null;
  private readonly animation_: Animation;
  private readonly ring_: Ring;
  private readonly moveHistory_: MoveHistory;
  private readonly controls_: Controls;
  private readonly ring_settings: RingSettings;
  private readonly style: CursorStyle;

  constructor(
    ring: Ring,
    moveHistory: MoveHistory,
    controls: Controls,
    style: CursorStyle,
    ring_settings: RingSettings
  ) {
    this.ring_ = ring;
    this.ring_settings = ring_settings;
    this.style = style;
    this.animation_ = new Animation(
      CURSOR_RING_MOVE_ANIMATION_TIME,
      amount => this.drawAnimationFrame(amount),
      () => {
        if (!this.animatingMovement_) {
          throw new ReferenceError('Last movement undefined?');
        }
        const clockwise =
          this.animatingMovement_.type === 'ring' ||
          this.animatingMovement_.clockwise;
        this.move(clockwise, false);
        this.draw();
      }
    );
    this.moveHistory_ = moveHistory;
    this.controls_ = controls;
  }

  /** Is this cursor currently hidden? */
  get hidden(): boolean {
    return this.state_ === CursorState.HIDDEN;
  }

  /** Is this cursor currently focused? */
  get focused(): boolean {
    return this.state_ === CursorState.FOCUSED;
  }

  /** Switches the type of the cursor between subring and row. */
  private switchType() {
    if (this.type_ === 'ring') {
      this.type_ = 'row';
    } else if (this.type_ === 'row') {
      this.type_ = 'ring';
    }
  }

  /**
   * Has the cursor itself move - NOT move the underlying ring.
   * Precondition: !this.focused.
   * @param reverse If in row mode, move anticlockwise if this is true.
   * @param animate Whether to animate the cursor movement.
   */
  private move(reverse: boolean, animate = true) {
    if (animate) {
      if (this.animation_.isPlaying()) {
        return;
      }
      this.animatingMovement_ = {clockwise: reverse, type: this.type_};
      this.animation_.play(
        this.type_ === 'ring'
          ? CURSOR_RING_MOVE_ANIMATION_TIME
          : CURSOR_SHIFT_MOVE_ANIMATION_TIME
      );
      return;
    }
<<<<<<< HEAD
    if (this.type === 'ring') {
      this.pos = {
        ...this.pos,
        r: (this.pos.r + 1) % this.ring_settings.num_rings,
      };
=======
    if (this.type_ === 'ring') {
      this.pos = {...this.pos, r: (this.pos.r + 1) % NUM_RINGS};
>>>>>>> e9667dcf
    } else {
      const d = reverse ? 1 : -1;
      this.pos = {
        ...this.pos,
        th:
          (this.pos.th + d + this.ring_settings.num_angles) %
          (this.ring_settings.num_angles / 2),
      };
    }
  }

  /** Draws one animation frame. */
  private drawAnimationFrame(amount: number) {
    if (!this.animatingMovement_) {
      throw new ReferenceError('Last movement null?');
    }
    if (
      this.animatingMovement_.type === 'row' &&
      !this.animatingMovement_.clockwise
    ) {
      amount = -amount;
    }
    this.draw(amount);
  }

  /** Draws the whole cursor. */
  draw(
    anim_amount = 0,
    ctx: CanvasRenderingContext2D = this.ring_.view.getLayer('cursor')
  ) {
    const frame = this.style.frame;
    ctx.clearRect(
      -frame.width / 2,
      -frame.height / 2,
      frame.width * 1.5,
      frame.height * 1.5
    );
    if (this.hidden) {
      return;
    }
    ctx.fillStyle = this.focused ? CURSOR_FOCUSED : CURSOR_UNFOCUSED;
    if (this.type_ === 'ring') {
      this.drawRing_(anim_amount, ctx);
    } else if (this.type_ === 'row') {
      this.drawRow_(anim_amount, ctx);
    }
  }

  /**
   * Draws a ring-shaped cursor.
   * @param anim_amount The animation amount, [0, 1]. Higher values are more outwards.
   * @param ctx The context to draw on.
   */
  private drawRing_(anim_amount: number, ctx: CanvasRenderingContext2D) {
    let r = this.pos.r + anim_amount;
    ctx.moveTo(0, 0);
    ctx.beginPath();
    const boardR = this.style.cell.r0 + r * this.style.cell.width;
    filledArc(
      ctx,
      0,
      0,
      boardR,
      boardR + this.style.cell.width,
      0,
      Math.PI * 2
    );
    ctx.fill();
    if (r > this.ring_settings.num_rings - 1 || r < 0) {
      r = (r + this.ring_settings.num_rings) % this.ring_settings.num_rings;
      const boardR = this.style.cell.r0 + r * this.style.cell.width;
      ctx.moveTo(0, 0);
      ctx.beginPath();
      filledArc(
        ctx,
        0,
        0,
        boardR,
        boardR + this.style.cell.width,
        0,
        Math.PI * 2
      );
      ctx.fill();
    }
  }

  /**
   * Draws a row-shaped cursor.
   * @param anim_amount The animation amount, [-1, 1]. Higher values are more clockwise.
   * @param ctx The context to draw on.
   */
  private drawRow_(anim_amount: number, ctx: CanvasRenderingContext2D) {
    const th = this.pos.th;
    ctx.moveTo(0, 0);
    ctx.beginPath();
<<<<<<< HEAD
    for (const drawTh of [
      th,
      (th + this.ring_settings.num_angles / 2) % this.ring_settings.num_angles,
    ]) {
      const boardTh =
        (drawTh - anim_amount) * (this.style.cell.angle ?? Math.PI * 2);
      const endR =
        this.style.cell.r0 +
        this.style.cell.width * this.ring_settings.num_rings;
      filledArc(
        ctx,
        0,
        0,
        this.style.cell.r0,
        endR,
        boardTh,
        boardTh + (this.style.cell.angle ?? Math.PI * 2)
      );
=======
    for (const drawTh of [th, (th + NUM_ANGLES / 2) % NUM_ANGLES]) {
      const boardTh = (drawTh + anim_amount) * CELL_ANGLE;
      const endR = R0 + CELL_WIDTH * NUM_RINGS;
      filledArc(ctx, 0, 0, R0, endR, boardTh, boardTh + CELL_ANGLE);
>>>>>>> e9667dcf
      ctx.moveTo(0, 0);
    }
    ctx.fill();
  }

  /** Hides the cursor and prevents it from being used. */
  hide() {
    if (this.hidden) {
      return;
    }
    if (this.focused) {
      this.confirm();
    }
    if (this.state_ !== CursorState.UNFOCUSED) {
      throw new Error('BUG: Cursor state not unfocused');
    }
    this.state_ = CursorState.HIDDEN;
    this.draw();
    this.updateControls();
  }

  /** Shows the cursor to let it be used. */
  show() {
    if (this.hidden) {
      this.state_ = CursorState.UNFOCUSED;
    }
    this.draw();
    this.updateControls();
  }

  /** Can this cursor be interacted with by the user? */
  private isBusy(): boolean {
    return this.ring_.isBusy() || this.hidden;
  }

  /** Manipulates the cursor with the keyboard. */
  onKeyDown(event: KeyboardEvent) {
    if (this.isBusy()) {
      return;
    }
    if (event.key === 'Enter' && !this.focused) {
      this.currentMovement_ = null;
      this.switchType();
      this.draw();
    } else if (event.key === ' ') {
      if (this.focused) {
        this.confirm();
      } else {
        this.switchFocus();
      }
    } else if (event.key === 'Backspace' || event.key === 'Escape') {
      this.cancel();
    } else {
      if (this.focused) {
        this.moveRing(event.key);
      } else {
        const positive = this.arrowIsPositive(event.key);
        if (positive === null) {
          return;
        }
        this.move(positive);
        this.draw();
      }
    }
  }

  /**
   * Confirms a planned movement with the cursor.
   * Precondition: this.focused.
   */
  private confirm() {
    this.moveHistory_.addMovement(this.currentMovement_);
    this.switchFocus();
  }

  /**
   * Cancels or undoes, based on the focus state of the cursor.
   * Equivalent to pressing 'B' in the game.
   */
  cancel() {
    if (this.isBusy()) {
      return;
    }
    if (this.focused) {
      this.cancelPlanned();
    } else {
      this.undo();
    }
  }

  /**
   * Cancels a planned movement with the cursor.
   * Precondition: this.focused.
   */
  private cancelPlanned() {
    if (this.currentMovement_ === null) {
      this.switchFocus();
      // We haven't moved in this focus yet, nothing to undo.
      return;
    }
    const movement = reverseMovement(this.currentMovement_);
    this.ring_
      .animateMove(movement, AnimationMode.UNDO)
      .then(() => this.switchFocus());
    this.ring_.drawGroup(movement);
    this.currentMovement_ = null;
    this.updateControls();
  }

  /**
   * Undoes a movement already executed.
   * Precondition: !this.focused.
   */
  private undo() {
    if (this.moveHistory_.empty) {
      return;
    }
    const movement = this.moveHistory_.popMovement();
    if (movement === null) {
      return;
    }
    this.ring_.animateMove(reverseMovement(movement), AnimationMode.UNDO);
    this.ring_.drawGroup(movement);
    this.updateControls();
  }

  /**
   * Switches whether the cursor is focused or not.
   * Precondition: !this.hidden.
   */
  private switchFocus() {
    if (this.hidden) {
      return;
    }
    this.state_ = this.focused ? CursorState.UNFOCUSED : CursorState.FOCUSED;
    this.currentMovement_ = null;
    this.draw();
    this.updateControls();
  }

  /**
   * Updates the controls section with the relevant info.
   */
  private updateControls() {
    const states: ControlState[] = [];
    if (this.focused) {
      states.push('moving');
    } else {
      states.push('choosing');
      if (!this.moveHistory_.empty) {
        states.push('undo');
      }
    }
    if (this.hidden) {
      states.push('hidden');
    }
    this.controls_.setStates(states);
  }

  /**
   * Moves the ring based on the current ring state.
   * Precondition: this.focused.
   * @param key The keypress string.
   */
  private moveRing(key: string) {
    let positive = this.arrowIsPositive(key);
    if (positive === null) {
      return;
    }
    let movement: RingMovement;
    if (this.type_ === 'ring') {
      movement = {
        type: 'ring',
        clockwise: positive,
        r: this.pos.r,
        amount: 1,
      };
    } else {
      const th = this.pos.th;
      // While actively shifting, the direction depends where you are.
      // On the bottom-left/top-right rows, Up = Right, Down = Left.
      const quadrant1Or3 =
        th % (this.ring_settings.num_angles / 2) >=
        this.ring_settings.num_angles / 4;
      if (quadrant1Or3 && (key === 'ArrowLeft' || key === 'ArrowRight')) {
        positive = !positive;
      }
      movement = {
        type: 'row',
        outward: positive,
        th,
        amount: 1,
      };
    }
    this.currentMovement_ = combineMovements(
      this.currentMovement_,
      movement,
      this.ring_settings
    );
    this.ring_.animateMove(movement, AnimationMode.NORMAL);
    this.ring_.drawGroup(movement);
  }

  // When moving, Up = Left, Down = Right.
  // Left = counter-clockwise, right = clockwise.
  private arrowIsPositive(key: string): boolean | null {
    if (key === 'ArrowUp' || key === 'ArrowLeft') {
      return false;
    } else if (key === 'ArrowDown' || key === 'ArrowRight') {
      return true;
    } else {
      return null;
    }
  }
}<|MERGE_RESOLUTION|>--- conflicted
+++ resolved
@@ -3,8 +3,6 @@
   RingPosition,
   Ring,
   filledArc,
-  MoveStyle,
-  RingStyle,
   ArcStyle,
   Size,
 } from './ring';
@@ -17,7 +15,7 @@
 } from './movement';
 import {Animation} from './animation';
 import {Controls, ControlState} from './controls';
-import {DEFAULT_RING_SETTINGS, RingSettings} from './ring_settings';
+import {RingSettings} from './ring_settings';
 
 type CursorType = RingGroupType;
 type CursorMovement = {type: 'ring'} | {type: 'row'; clockwise: boolean};
@@ -36,15 +34,12 @@
   HIDDEN = 2,
 }
 
-<<<<<<< HEAD
 type CursorStyle = {cell: ArcStyle; frame: Size};
 
-=======
 /**
  * A cursor for performing manual ring movements.
  * Currently only supports desktop keyboard movement.
  */
->>>>>>> e9667dcf
 export class Cursor {
   pos: RingPosition = {r: 0, th: 0};
 
@@ -125,16 +120,11 @@
       );
       return;
     }
-<<<<<<< HEAD
-    if (this.type === 'ring') {
+    if (this.type_ === 'ring') {
       this.pos = {
         ...this.pos,
         r: (this.pos.r + 1) % this.ring_settings.num_rings,
       };
-=======
-    if (this.type_ === 'ring') {
-      this.pos = {...this.pos, r: (this.pos.r + 1) % NUM_RINGS};
->>>>>>> e9667dcf
     } else {
       const d = reverse ? 1 : -1;
       this.pos = {
@@ -230,7 +220,6 @@
     const th = this.pos.th;
     ctx.moveTo(0, 0);
     ctx.beginPath();
-<<<<<<< HEAD
     for (const drawTh of [
       th,
       (th + this.ring_settings.num_angles / 2) % this.ring_settings.num_angles,
@@ -249,12 +238,6 @@
         boardTh,
         boardTh + (this.style.cell.angle ?? Math.PI * 2)
       );
-=======
-    for (const drawTh of [th, (th + NUM_ANGLES / 2) % NUM_ANGLES]) {
-      const boardTh = (drawTh + anim_amount) * CELL_ANGLE;
-      const endR = R0 + CELL_WIDTH * NUM_RINGS;
-      filledArc(ctx, 0, 0, R0, endR, boardTh, boardTh + CELL_ANGLE);
->>>>>>> e9667dcf
       ctx.moveTo(0, 0);
     }
     ctx.fill();
