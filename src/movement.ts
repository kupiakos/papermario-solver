import {RingSettings} from './ring_settings';

export type RingSubring = {type: 'ring'; r: number};
export type RingRow = {type: 'row'; th: number};
export type RingGroupType = 'ring' | 'row';
export type RingGroup = RingSubring | RingRow;

export type RingRotate = RingSubring & {clockwise: boolean; amount: number};
export type RingShift = RingRow & {outward: boolean; amount: number};
export type RingMovement = RingRotate | RingShift;

<<<<<<< HEAD
export function simplifyMovement(
  m: RingMovement,
  settings: RingSettings
): RingMovement {
=======
/**
 * Simplifies a movement, reducing it to its quickest form.
 * @param m The movement to simplify.
 */
export function simplifyMovement(m: RingMovement): RingMovement {
>>>>>>> e9667dcf
  if (m.type === 'ring') {
    if (m.amount <= 0) {
      return {...m, amount: -m.amount, clockwise: !m.clockwise};
    }
    const amount = m.amount % settings.num_angles;
    if (amount > settings.num_angles / 2) {
      return {
        ...m,
        amount: settings.num_angles - amount,
        clockwise: !m.clockwise,
      };
    }
    return {...m, amount};
  }
  if (m.amount <= 0) {
    return {...m, amount: -m.amount, outward: !m.outward};
  }
  const amount = m.amount % (settings.num_rings * 2);
  if (amount > settings.num_rings) {
    return {...m, amount: settings.num_rings * 2 - amount, outward: !m.outward};
  }
  return {...m, amount};
}

/**
 * Combine two movements of the same type.
 * @param m1 The first movement, or null if none.
 * @param m2 The second movement.
 * @returns The combined movement, or null if no movement.
 * @throws If the movements are not of the same type.
 */
export function combineMovements(
  m1: RingMovement | null,
  m2: RingMovement,
  settings: RingSettings
): RingMovement | null {
  if (m1 === null) {
    return m2;
  }
  if (m1.type === 'ring' && m2.type === 'ring') {
    if (m1.r !== m2.r) {
      return null;
    }
    const amount =
      (m1.clockwise ? m1.amount : -m1.amount) +
      (m2.clockwise ? m2.amount : -m2.amount);
    if (amount === 0) {
      return null;
    }
    return simplifyMovement(
      {
        type: 'ring',
        amount: Math.abs(amount),
        clockwise: amount > 0,
        r: m1.r,
      },
      settings
    );
  } else if (m1.type === 'row' && m2.type === 'row') {
    if (m1.th !== m2.th) {
      return null;
    }
    const amount =
      (m1.outward ? m1.amount : -m1.amount) +
      (m2.outward ? m2.amount : -m2.amount);
    if (amount === 0) {
      return null;
    }
    return simplifyMovement(
      {
        type: 'row',
        amount: Math.abs(amount),
        outward: amount > 0,
        th: m1.th,
      },
      settings
    );
  }
  throw new Error('Cannot combine incompatible movements');
}

/**
 * Reverses a movement.
 * combineMovements(m, reverseMovement(m)) === null for every m.
 * @param m The movement to reverse.
 */
export function reverseMovement(m: RingMovement): RingMovement {
  if (m.type === 'ring') {
    return {...m, clockwise: !m.clockwise};
  } else {
    return {...m, outward: !m.outward};
  }
}

/**
 * Returns whether the movement is considered "negative" for the
 * purposes of animation.
 */
export function isNegativeMovement(m: RingMovement): boolean {
  return (
    (m.type === 'ring' && !m.clockwise) || (m.type === 'row' && !m.outward)
  );
}

/**
 * Keeps track of multiple movements and move history for a ring.
 */
export class MoveHistory {
  private moves_: (RingMovement | null)[];
  private readonly ringMovesDisplay_: HTMLElement;

  constructor(ringMovesDisplay: HTMLElement) {
    this.ringMovesDisplay_ = ringMovesDisplay;
    this.moves_ = [];
  }

  addMovement(m: RingMovement | null) {
    this.moves_.push(m);
    this.updateDisplay();
  }

  get empty(): boolean {
    return this.moves_.length === 0;
  }

  // Precondition: !empty
  popMovement(): RingMovement | null {
    const m = this.moves_.pop();
    if (m === undefined) {
      throw Error('No movements to pop');
    }
    this.updateDisplay();
    return m;
  }

  private updateDisplay() {
    this.ringMovesDisplay_.innerText = '×' + this.moves_.length;
  }
}<|MERGE_RESOLUTION|>--- conflicted
+++ resolved
@@ -9,18 +9,10 @@
 export type RingShift = RingRow & {outward: boolean; amount: number};
 export type RingMovement = RingRotate | RingShift;
 
-<<<<<<< HEAD
 export function simplifyMovement(
   m: RingMovement,
   settings: RingSettings
 ): RingMovement {
-=======
-/**
- * Simplifies a movement, reducing it to its quickest form.
- * @param m The movement to simplify.
- */
-export function simplifyMovement(m: RingMovement): RingMovement {
->>>>>>> e9667dcf
   if (m.type === 'ring') {
     if (m.amount <= 0) {
       return {...m, amount: -m.amount, clockwise: !m.clockwise};
